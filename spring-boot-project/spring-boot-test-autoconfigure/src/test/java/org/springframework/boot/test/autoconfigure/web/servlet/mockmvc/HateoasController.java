/*
 * Copyright 2012-2019 the original author or authors.
 *
 * Licensed under the Apache License, Version 2.0 (the "License");
 * you may not use this file except in compliance with the License.
 * You may obtain a copy of the License at
 *
 *      https://www.apache.org/licenses/LICENSE-2.0
 *
 * Unless required by applicable law or agreed to in writing, software
 * distributed under the License is distributed on an "AS IS" BASIS,
 * WITHOUT WARRANTIES OR CONDITIONS OF ANY KIND, either express or implied.
 * See the License for the specific language governing permissions and
 * limitations under the License.
 */

package org.springframework.boot.test.autoconfigure.web.servlet.mockmvc;

import java.util.HashMap;
import java.util.Map;

import org.springframework.hateoas.EntityModel;
import org.springframework.hateoas.Link;
import org.springframework.web.bind.annotation.RequestMapping;
import org.springframework.web.bind.annotation.RestController;

/**
 * {@link RestController @RestClientTest} used by
 * {@link WebMvcTestHateoasIntegrationTests}.
 *
 * @author Andy Wilkinson
 */
@RestController
@RequestMapping("/hateoas")
class HateoasController {

	@RequestMapping("/resource")
<<<<<<< HEAD
	public EntityModel<Map<String, String>> resource() {
		return new EntityModel<>(new HashMap<>(),
				new Link("self", "https://api.example.com"));
=======
	public Resource<Map<String, String>> resource() {
		return new Resource<>(new HashMap<String, String>(), new Link("self", "https://api.example.com"));
>>>>>>> 24925c3d
	}

	@RequestMapping("/plain")
	public Map<String, String> plain() {
		return new HashMap<>();
	}

}<|MERGE_RESOLUTION|>--- conflicted
+++ resolved
@@ -35,14 +35,8 @@
 class HateoasController {
 
 	@RequestMapping("/resource")
-<<<<<<< HEAD
 	public EntityModel<Map<String, String>> resource() {
-		return new EntityModel<>(new HashMap<>(),
-				new Link("self", "https://api.example.com"));
-=======
-	public Resource<Map<String, String>> resource() {
-		return new Resource<>(new HashMap<String, String>(), new Link("self", "https://api.example.com"));
->>>>>>> 24925c3d
+		return new EntityModel<>(new HashMap<>(), new Link("self", "https://api.example.com"));
 	}
 
 	@RequestMapping("/plain")
