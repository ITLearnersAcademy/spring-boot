/*
 * Copyright 2012-2019 the original author or authors.
 *
 * Licensed under the Apache License, Version 2.0 (the "License");
 * you may not use this file except in compliance with the License.
 * You may obtain a copy of the License at
 *
 *      https://www.apache.org/licenses/LICENSE-2.0
 *
 * Unless required by applicable law or agreed to in writing, software
 * distributed under the License is distributed on an "AS IS" BASIS,
 * WITHOUT WARRANTIES OR CONDITIONS OF ANY KIND, either express or implied.
 * See the License for the specific language governing permissions and
 * limitations under the License.
 */

package org.springframework.boot.configurationprocessor.metadata;

import java.lang.reflect.Array;
import java.util.Collection;
import java.util.Comparator;
import java.util.List;
import java.util.Map;
import java.util.stream.Collectors;

import org.springframework.boot.configurationprocessor.json.JSONArray;
import org.springframework.boot.configurationprocessor.json.JSONObject;
import org.springframework.boot.configurationprocessor.metadata.ItemMetadata.ItemType;

/**
 * Converter to change meta-data objects into JSON objects.
 *
 * @author Stephane Nicoll
 * @author Phillip Webb
 */
class JsonConverter {

	private static final ItemMetadataComparator ITEM_COMPARATOR = new ItemMetadataComparator();

	public JSONArray toJsonArray(ConfigurationMetadata metadata, ItemType itemType) throws Exception {
		JSONArray jsonArray = new JSONArray();
		List<ItemMetadata> items = metadata.getItems().stream().filter((item) -> item.isOfItemType(itemType))
				.sorted(ITEM_COMPARATOR).collect(Collectors.toList());
		for (ItemMetadata item : items) {
			if (item.isOfItemType(itemType)) {
				jsonArray.put(toJsonObject(item));
			}
		}
		return jsonArray;
	}

	public JSONArray toJsonArray(Collection<ItemHint> hints) throws Exception {
		JSONArray jsonArray = new JSONArray();
		for (ItemHint hint : hints) {
			jsonArray.put(toJsonObject(hint));
		}
		return jsonArray;
	}

	public JSONObject toJsonObject(ItemMetadata item) throws Exception {
		JSONObject jsonObject = new JSONObject();
		jsonObject.put("name", item.getName());
		jsonObject.putOpt("type", item.getType());
		jsonObject.putOpt("description", item.getDescription());
		jsonObject.putOpt("sourceType", item.getSourceType());
		jsonObject.putOpt("sourceMethod", item.getSourceMethod());
		Object defaultValue = item.getDefaultValue();
		if (defaultValue != null) {
			putDefaultValue(jsonObject, defaultValue);
		}
		ItemDeprecation deprecation = item.getDeprecation();
		if (deprecation != null) {
			jsonObject.put("deprecated", true); // backward compatibility
			JSONObject deprecationJsonObject = new JSONObject();
			if (deprecation.getLevel() != null) {
				deprecationJsonObject.put("level", deprecation.getLevel());
			}
			if (deprecation.getReason() != null) {
				deprecationJsonObject.put("reason", deprecation.getReason());
			}
			if (deprecation.getReplacement() != null) {
				deprecationJsonObject.put("replacement", deprecation.getReplacement());
			}
			jsonObject.put("deprecation", deprecationJsonObject);
		}
		return jsonObject;
	}

	private JSONObject toJsonObject(ItemHint hint) throws Exception {
		JSONObject jsonObject = new JSONObject();
		jsonObject.put("name", hint.getName());
		if (!hint.getValues().isEmpty()) {
			jsonObject.put("values", getItemHintValues(hint));
		}
		if (!hint.getProviders().isEmpty()) {
			jsonObject.put("providers", getItemHintProviders(hint));
		}
		return jsonObject;
	}

	private JSONArray getItemHintValues(ItemHint hint) throws Exception {
		JSONArray values = new JSONArray();
		for (ItemHint.ValueHint value : hint.getValues()) {
			values.put(getItemHintValue(value));
		}
		return values;
	}

	private JSONObject getItemHintValue(ItemHint.ValueHint value) throws Exception {
		JSONObject result = new JSONObject();
		putHintValue(result, value.getValue());
		result.putOpt("description", value.getDescription());
		return result;
	}

	private JSONArray getItemHintProviders(ItemHint hint) throws Exception {
		JSONArray providers = new JSONArray();
		for (ItemHint.ValueProvider provider : hint.getProviders()) {
			providers.put(getItemHintProvider(provider));
		}
		return providers;
	}

	private JSONObject getItemHintProvider(ItemHint.ValueProvider provider) throws Exception {
		JSONObject result = new JSONObject();
		result.put("name", provider.getName());
		if (provider.getParameters() != null && !provider.getParameters().isEmpty()) {
			JSONObject parameters = new JSONObject();
			for (Map.Entry<String, Object> entry : provider.getParameters().entrySet()) {
				parameters.put(entry.getKey(), extractItemValue(entry.getValue()));
			}
			result.put("parameters", parameters);
		}
		return result;
	}

<<<<<<< HEAD
=======
	private void putIfPresent(JSONObject jsonObject, String name, Object value) throws Exception {
		if (value != null) {
			jsonObject.put(name, value);
		}
	}

>>>>>>> 24925c3d
	private void putHintValue(JSONObject jsonObject, Object value) throws Exception {
		Object hintValue = extractItemValue(value);
		jsonObject.put("value", hintValue);
	}

	private void putDefaultValue(JSONObject jsonObject, Object value) throws Exception {
		Object defaultValue = extractItemValue(value);
		jsonObject.put("defaultValue", defaultValue);
	}

	private Object extractItemValue(Object value) {
		Object defaultValue = value;
		if (value.getClass().isArray()) {
			JSONArray array = new JSONArray();
			int length = Array.getLength(value);
			for (int i = 0; i < length; i++) {
				array.put(Array.get(value, i));
			}
			defaultValue = array;

		}
		return defaultValue;
	}

	private static class ItemMetadataComparator implements Comparator<ItemMetadata> {

		@Override
		public int compare(ItemMetadata o1, ItemMetadata o2) {
			if (o1.isOfItemType(ItemType.GROUP)) {
				return compareGroup(o1, o2);
			}
			return compareProperty(o1, o2);
		}

		private int compareGroup(ItemMetadata o1, ItemMetadata o2) {
			return o1.getName().compareTo(o2.getName());
		}

		private int compareProperty(ItemMetadata o1, ItemMetadata o2) {
			if (isDeprecated(o1) && !isDeprecated(o2)) {
				return 1;
			}
			if (isDeprecated(o2) && !isDeprecated(o1)) {
				return -1;
			}
			return o1.getName().compareTo(o2.getName());
		}

		private boolean isDeprecated(ItemMetadata item) {
			return item.getDeprecation() != null;
		}

	}

}<|MERGE_RESOLUTION|>--- conflicted
+++ resolved
@@ -134,15 +134,6 @@
 		return result;
 	}
 
-<<<<<<< HEAD
-=======
-	private void putIfPresent(JSONObject jsonObject, String name, Object value) throws Exception {
-		if (value != null) {
-			jsonObject.put(name, value);
-		}
-	}
-
->>>>>>> 24925c3d
 	private void putHintValue(JSONObject jsonObject, Object value) throws Exception {
 		Object hintValue = extractItemValue(value);
 		jsonObject.put("value", hintValue);
