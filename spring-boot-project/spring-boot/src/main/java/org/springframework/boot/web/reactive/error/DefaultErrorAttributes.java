/*
 * Copyright 2012-2019 the original author or authors.
 *
 * Licensed under the Apache License, Version 2.0 (the "License");
 * you may not use this file except in compliance with the License.
 * You may obtain a copy of the License at
 *
 *      https://www.apache.org/licenses/LICENSE-2.0
 *
 * Unless required by applicable law or agreed to in writing, software
 * distributed under the License is distributed on an "AS IS" BASIS,
 * WITHOUT WARRANTIES OR CONDITIONS OF ANY KIND, either express or implied.
 * See the License for the specific language governing permissions and
 * limitations under the License.
 */

package org.springframework.boot.web.reactive.error;

import java.io.PrintWriter;
import java.io.StringWriter;
import java.util.Date;
import java.util.LinkedHashMap;
import java.util.Map;

import org.springframework.core.annotation.MergedAnnotation;
import org.springframework.core.annotation.MergedAnnotations;
import org.springframework.core.annotation.MergedAnnotations.SearchStrategy;
import org.springframework.http.HttpStatus;
import org.springframework.validation.BindingResult;
import org.springframework.validation.ObjectError;
import org.springframework.web.bind.annotation.ResponseStatus;
import org.springframework.web.bind.support.WebExchangeBindException;
import org.springframework.web.reactive.function.server.ServerRequest;
import org.springframework.web.server.ResponseStatusException;
import org.springframework.web.server.ServerWebExchange;

/**
 * Default implementation of {@link ErrorAttributes}. Provides the following attributes
 * when possible:
 * <ul>
 * <li>timestamp - The time that the errors were extracted</li>
 * <li>status - The status code</li>
 * <li>error - The error reason</li>
 * <li>exception - The class name of the root exception (if configured)</li>
 * <li>message - The exception message</li>
 * <li>errors - Any {@link ObjectError}s from a {@link BindingResult} exception
 * <li>trace - The exception stack trace</li>
 * <li>path - The URL path when the exception was raised</li>
 * <li>requestId - Unique Id associated with the current request</li>
 * </ul>
 *
 * @author Brian Clozel
 * @author Stephane Nicoll
 * @author Michele Mancioppi
 * @since 2.0.0
 * @see ErrorAttributes
 */
public class DefaultErrorAttributes implements ErrorAttributes {

	private static final String ERROR_ATTRIBUTE = DefaultErrorAttributes.class.getName() + ".ERROR";

	private final boolean includeException;

	/**
	 * Create a new {@link DefaultErrorAttributes} instance that does not include the
	 * "exception" attribute.
	 */
	public DefaultErrorAttributes() {
		this(false);
	}

	/**
	 * Create a new {@link DefaultErrorAttributes} instance.
	 * @param includeException whether to include the "exception" attribute
	 */
	public DefaultErrorAttributes(boolean includeException) {
		this.includeException = includeException;
	}

	@Override
	public Map<String, Object> getErrorAttributes(ServerRequest request, boolean includeStackTrace) {
		Map<String, Object> errorAttributes = new LinkedHashMap<>();
		errorAttributes.put("timestamp", new Date());
		errorAttributes.put("path", request.path());
		Throwable error = getError(request);
		MergedAnnotation<ResponseStatus> responseStatusAnnotation = MergedAnnotations
				.from(error.getClass(), SearchStrategy.EXHAUSTIVE)
				.get(ResponseStatus.class);
		HttpStatus errorStatus = determineHttpStatus(error, responseStatusAnnotation);
		errorAttributes.put("status", errorStatus.value());
		errorAttributes.put("error", errorStatus.getReasonPhrase());
		String message = determineMessage(error, responseStatusAnnotation);
		errorAttributes.put("message", (message != null) ? message : "");
		errorAttributes.put("requestId", request.exchange().getRequest().getId());
		handleException(errorAttributes, determineException(error), includeStackTrace);
		return errorAttributes;
	}

	private HttpStatus determineHttpStatus(Throwable error,
			MergedAnnotation<ResponseStatus> responseStatusAnnotation) {
		if (error instanceof ResponseStatusException) {
			return ((ResponseStatusException) error).getStatus();
		}
<<<<<<< HEAD
		return responseStatusAnnotation.getValue("code", HttpStatus.class)
				.orElse(HttpStatus.INTERNAL_SERVER_ERROR);
=======
		ResponseStatus responseStatus = AnnotatedElementUtils.findMergedAnnotation(error.getClass(),
				ResponseStatus.class);
		if (responseStatus != null) {
			return responseStatus.code();
		}
		return HttpStatus.INTERNAL_SERVER_ERROR;
>>>>>>> 24925c3d
	}

	private String determineMessage(Throwable error,
			MergedAnnotation<ResponseStatus> responseStatusAnnotation) {
		if (error instanceof WebExchangeBindException) {
			return error.getMessage();
		}
		if (error instanceof ResponseStatusException) {
			return ((ResponseStatusException) error).getReason();
		}
<<<<<<< HEAD
		return responseStatusAnnotation.getValue("reason", String.class)
				.orElseGet(error::getMessage);
=======
		ResponseStatus responseStatus = AnnotatedElementUtils.findMergedAnnotation(error.getClass(),
				ResponseStatus.class);
		if (responseStatus != null) {
			return responseStatus.reason();
		}
		return error.getMessage();
>>>>>>> 24925c3d
	}

	private Throwable determineException(Throwable error) {
		if (error instanceof ResponseStatusException) {
			return (error.getCause() != null) ? error.getCause() : error;
		}
		return error;
	}

	private void addStackTrace(Map<String, Object> errorAttributes, Throwable error) {
		StringWriter stackTrace = new StringWriter();
		error.printStackTrace(new PrintWriter(stackTrace));
		stackTrace.flush();
		errorAttributes.put("trace", stackTrace.toString());
	}

	private void handleException(Map<String, Object> errorAttributes, Throwable error, boolean includeStackTrace) {
		if (this.includeException) {
			errorAttributes.put("exception", error.getClass().getName());
		}
		if (includeStackTrace) {
			addStackTrace(errorAttributes, error);
		}
		if (error instanceof BindingResult) {
			BindingResult result = (BindingResult) error;
			if (result.hasErrors()) {
				errorAttributes.put("errors", result.getAllErrors());
			}
		}
	}

	@Override
	public Throwable getError(ServerRequest request) {
		return (Throwable) request.attribute(ERROR_ATTRIBUTE)
				.orElseThrow(() -> new IllegalStateException("Missing exception attribute in ServerWebExchange"));
	}

	@Override
	public void storeErrorInformation(Throwable error, ServerWebExchange exchange) {
		exchange.getAttributes().putIfAbsent(ERROR_ATTRIBUTE, error);
	}

}<|MERGE_RESOLUTION|>--- conflicted
+++ resolved
@@ -84,8 +84,7 @@
 		errorAttributes.put("path", request.path());
 		Throwable error = getError(request);
 		MergedAnnotation<ResponseStatus> responseStatusAnnotation = MergedAnnotations
-				.from(error.getClass(), SearchStrategy.EXHAUSTIVE)
-				.get(ResponseStatus.class);
+				.from(error.getClass(), SearchStrategy.EXHAUSTIVE).get(ResponseStatus.class);
 		HttpStatus errorStatus = determineHttpStatus(error, responseStatusAnnotation);
 		errorAttributes.put("status", errorStatus.value());
 		errorAttributes.put("error", errorStatus.getReasonPhrase());
@@ -96,43 +95,21 @@
 		return errorAttributes;
 	}
 
-	private HttpStatus determineHttpStatus(Throwable error,
-			MergedAnnotation<ResponseStatus> responseStatusAnnotation) {
+	private HttpStatus determineHttpStatus(Throwable error, MergedAnnotation<ResponseStatus> responseStatusAnnotation) {
 		if (error instanceof ResponseStatusException) {
 			return ((ResponseStatusException) error).getStatus();
 		}
-<<<<<<< HEAD
-		return responseStatusAnnotation.getValue("code", HttpStatus.class)
-				.orElse(HttpStatus.INTERNAL_SERVER_ERROR);
-=======
-		ResponseStatus responseStatus = AnnotatedElementUtils.findMergedAnnotation(error.getClass(),
-				ResponseStatus.class);
-		if (responseStatus != null) {
-			return responseStatus.code();
-		}
-		return HttpStatus.INTERNAL_SERVER_ERROR;
->>>>>>> 24925c3d
+		return responseStatusAnnotation.getValue("code", HttpStatus.class).orElse(HttpStatus.INTERNAL_SERVER_ERROR);
 	}
 
-	private String determineMessage(Throwable error,
-			MergedAnnotation<ResponseStatus> responseStatusAnnotation) {
+	private String determineMessage(Throwable error, MergedAnnotation<ResponseStatus> responseStatusAnnotation) {
 		if (error instanceof WebExchangeBindException) {
 			return error.getMessage();
 		}
 		if (error instanceof ResponseStatusException) {
 			return ((ResponseStatusException) error).getReason();
 		}
-<<<<<<< HEAD
-		return responseStatusAnnotation.getValue("reason", String.class)
-				.orElseGet(error::getMessage);
-=======
-		ResponseStatus responseStatus = AnnotatedElementUtils.findMergedAnnotation(error.getClass(),
-				ResponseStatus.class);
-		if (responseStatus != null) {
-			return responseStatus.reason();
-		}
-		return error.getMessage();
->>>>>>> 24925c3d
+		return responseStatusAnnotation.getValue("reason", String.class).orElseGet(error::getMessage);
 	}
 
 	private Throwable determineException(Throwable error) {
