/*
 * Copyright 2012-2019 the original author or authors.
 *
 * Licensed under the Apache License, Version 2.0 (the "License");
 * you may not use this file except in compliance with the License.
 * You may obtain a copy of the License at
 *
 *      https://www.apache.org/licenses/LICENSE-2.0
 *
 * Unless required by applicable law or agreed to in writing, software
 * distributed under the License is distributed on an "AS IS" BASIS,
 * WITHOUT WARRANTIES OR CONDITIONS OF ANY KIND, either express or implied.
 * See the License for the specific language governing permissions and
 * limitations under the License.
 */

package org.springframework.boot.web.servlet;

import java.util.AbstractCollection;
import java.util.ArrayList;
import java.util.Arrays;
import java.util.Collections;
import java.util.EventListener;
import java.util.HashSet;
import java.util.Iterator;
import java.util.LinkedHashMap;
import java.util.List;
import java.util.Map;
import java.util.Map.Entry;
import java.util.Set;
import java.util.stream.Collectors;

import javax.servlet.Filter;
import javax.servlet.MultipartConfigElement;
import javax.servlet.Servlet;

import org.apache.commons.logging.Log;
import org.apache.commons.logging.LogFactory;

import org.springframework.aop.scope.ScopedProxyUtils;
import org.springframework.beans.factory.ListableBeanFactory;
import org.springframework.beans.factory.support.BeanDefinitionRegistry;
import org.springframework.core.annotation.AnnotationAwareOrderComparator;
import org.springframework.util.LinkedMultiValueMap;
import org.springframework.util.MultiValueMap;

/**
 * A collection {@link ServletContextInitializer}s obtained from a
 * {@link ListableBeanFactory}. Includes all {@link ServletContextInitializer} beans and
 * also adapts {@link Servlet}, {@link Filter} and certain {@link EventListener} beans.
 * <p>
 * Items are sorted so that adapted beans are top ({@link Servlet}, {@link Filter} then
 * {@link EventListener}) and direct {@link ServletContextInitializer} beans are at the
 * end. Further sorting is applied within these groups using the
 * {@link AnnotationAwareOrderComparator}.
 *
 * @author Dave Syer
 * @author Phillip Webb
 * @author Brian Clozel
 * @since 1.4.0
 */
public class ServletContextInitializerBeans extends AbstractCollection<ServletContextInitializer> {

	private static final String DISPATCHER_SERVLET_NAME = "dispatcherServlet";

	private static final Log logger = LogFactory.getLog(ServletContextInitializerBeans.class);

	/**
	 * Seen bean instances or bean names.
	 */
	private final Set<Object> seen = new HashSet<>();

	private final MultiValueMap<Class<?>, ServletContextInitializer> initializers;

	private final List<Class<? extends ServletContextInitializer>> initializerTypes;

	private List<ServletContextInitializer> sortedList;

	@SafeVarargs
	public ServletContextInitializerBeans(ListableBeanFactory beanFactory,
			Class<? extends ServletContextInitializer>... initializerTypes) {
		this.initializers = new LinkedMultiValueMap<>();
		this.initializerTypes = (initializerTypes.length != 0) ? Arrays.asList(initializerTypes)
				: Collections.singletonList(ServletContextInitializer.class);
		addServletContextInitializerBeans(beanFactory);
		addAdaptableBeans(beanFactory);
		List<ServletContextInitializer> sortedInitializers = this.initializers.values().stream()
				.flatMap((value) -> value.stream().sorted(AnnotationAwareOrderComparator.INSTANCE))
				.collect(Collectors.toList());
		this.sortedList = Collections.unmodifiableList(sortedInitializers);
		logMappings(this.initializers);
	}

	private void addServletContextInitializerBeans(ListableBeanFactory beanFactory) {
		for (Class<? extends ServletContextInitializer> initializerType : this.initializerTypes) {
			for (Entry<String, ? extends ServletContextInitializer> initializerBean : getOrderedBeansOfType(beanFactory,
					initializerType)) {
				addServletContextInitializerBean(initializerBean.getKey(), initializerBean.getValue(), beanFactory);
			}
		}
	}

	private void addServletContextInitializerBean(String beanName, ServletContextInitializer initializer,
			ListableBeanFactory beanFactory) {
		if (initializer instanceof ServletRegistrationBean) {
			Servlet source = ((ServletRegistrationBean<?>) initializer).getServlet();
			addServletContextInitializerBean(Servlet.class, beanName, initializer, beanFactory, source);
		}
		else if (initializer instanceof FilterRegistrationBean) {
			Filter source = ((FilterRegistrationBean<?>) initializer).getFilter();
			addServletContextInitializerBean(Filter.class, beanName, initializer, beanFactory, source);
		}
		else if (initializer instanceof DelegatingFilterProxyRegistrationBean) {
			String source = ((DelegatingFilterProxyRegistrationBean) initializer).getTargetBeanName();
			addServletContextInitializerBean(Filter.class, beanName, initializer, beanFactory, source);
		}
		else if (initializer instanceof ServletListenerRegistrationBean) {
			EventListener source = ((ServletListenerRegistrationBean<?>) initializer).getListener();
			addServletContextInitializerBean(EventListener.class, beanName, initializer, beanFactory, source);
		}
		else {
			addServletContextInitializerBean(ServletContextInitializer.class, beanName, initializer, beanFactory,
					initializer);
		}
	}

	private void addServletContextInitializerBean(Class<?> type, String beanName, ServletContextInitializer initializer,
			ListableBeanFactory beanFactory, Object source) {
		this.initializers.add(type, initializer);
		if (source != null) {
			// Mark the underlying source as seen in case it wraps an existing bean
			this.seen.add(source);
		}
		if (logger.isTraceEnabled()) {
			String resourceDescription = getResourceDescription(beanName, beanFactory);
			int order = getOrder(initializer);
			logger.trace("Added existing " + type.getSimpleName() + " initializer bean '" + beanName + "'; order="
					+ order + ", resource=" + resourceDescription);
		}
	}

	private String getResourceDescription(String beanName, ListableBeanFactory beanFactory) {
		if (beanFactory instanceof BeanDefinitionRegistry) {
			BeanDefinitionRegistry registry = (BeanDefinitionRegistry) beanFactory;
			return registry.getBeanDefinition(beanName).getResourceDescription();
		}
		return "unknown";
	}

	@SuppressWarnings("unchecked")
	protected void addAdaptableBeans(ListableBeanFactory beanFactory) {
		MultipartConfigElement multipartConfig = getMultipartConfig(beanFactory);
		addAsRegistrationBean(beanFactory, Servlet.class, new ServletRegistrationBeanAdapter(multipartConfig));
		addAsRegistrationBean(beanFactory, Filter.class, new FilterRegistrationBeanAdapter());
		for (Class<?> listenerType : ServletListenerRegistrationBean.getSupportedTypes()) {
			addAsRegistrationBean(beanFactory, EventListener.class, (Class<EventListener>) listenerType,
					new ServletListenerRegistrationBeanAdapter());
		}
	}

	private MultipartConfigElement getMultipartConfig(ListableBeanFactory beanFactory) {
		List<Entry<String, MultipartConfigElement>> beans = getOrderedBeansOfType(beanFactory,
				MultipartConfigElement.class);
		return beans.isEmpty() ? null : beans.get(0).getValue();
	}

	protected <T> void addAsRegistrationBean(ListableBeanFactory beanFactory, Class<T> type,
			RegistrationBeanAdapter<T> adapter) {
		addAsRegistrationBean(beanFactory, type, type, adapter);
	}

	private <T, B extends T> void addAsRegistrationBean(ListableBeanFactory beanFactory, Class<T> type,
			Class<B> beanType, RegistrationBeanAdapter<T> adapter) {
		List<Map.Entry<String, B>> entries = getOrderedBeansOfType(beanFactory, beanType, this.seen);
		for (Entry<String, B> entry : entries) {
			String beanName = entry.getKey();
			B bean = entry.getValue();
			if (this.seen.add(bean)) {
				// One that we haven't already seen
				RegistrationBean registration = adapter.createRegistrationBean(beanName, bean, entries.size());
				int order = getOrder(bean);
				registration.setOrder(order);
				this.initializers.add(type, registration);
				if (logger.isTraceEnabled()) {
					logger.trace("Created " + type.getSimpleName() + " initializer for bean '" + beanName + "'; order="
							+ order + ", resource=" + getResourceDescription(beanName, beanFactory));
				}
			}
		}
	}

	private int getOrder(Object value) {
		return new AnnotationAwareOrderComparator() {
			@Override
			public int getOrder(Object obj) {
				return super.getOrder(obj);
			}
		}.getOrder(value);
	}

	private <T> List<Entry<String, T>> getOrderedBeansOfType(ListableBeanFactory beanFactory, Class<T> type) {
		return getOrderedBeansOfType(beanFactory, type, Collections.emptySet());
	}

	private <T> List<Entry<String, T>> getOrderedBeansOfType(ListableBeanFactory beanFactory, Class<T> type,
			Set<?> excludes) {
		String[] names = beanFactory.getBeanNamesForType(type, true, false);
		Map<String, T> map = new LinkedHashMap<>();
		for (String name : names) {
			if (!excludes.contains(name) && !ScopedProxyUtils.isScopedTarget(name)) {
				T bean = beanFactory.getBean(name, type);
				if (!excludes.contains(bean)) {
					map.put(name, bean);
				}
			}
		}
<<<<<<< HEAD
		List<Entry<String, T>> beans = new ArrayList<>(map.entrySet());
		beans.sort((o1, o2) -> AnnotationAwareOrderComparator.INSTANCE
				.compare(o1.getValue(), o2.getValue()));
=======
		List<Entry<String, T>> beans = new ArrayList<>();
		beans.addAll(map.entrySet());
		beans.sort((o1, o2) -> AnnotationAwareOrderComparator.INSTANCE.compare(o1.getValue(), o2.getValue()));
>>>>>>> 24925c3d
		return beans;
	}

	private void logMappings(MultiValueMap<Class<?>, ServletContextInitializer> initializers) {
		if (logger.isDebugEnabled()) {
			logMappings("filters", initializers, Filter.class, FilterRegistrationBean.class);
			logMappings("servlets", initializers, Servlet.class, ServletRegistrationBean.class);
		}
	}

	private void logMappings(String name, MultiValueMap<Class<?>, ServletContextInitializer> initializers,
			Class<?> type, Class<? extends RegistrationBean> registrationType) {
		List<ServletContextInitializer> registrations = new ArrayList<>();
		registrations.addAll(initializers.getOrDefault(registrationType, Collections.emptyList()));
		registrations.addAll(initializers.getOrDefault(type, Collections.emptyList()));
		String info = registrations.stream().map(Object::toString).collect(Collectors.joining(", "));
		logger.debug("Mapping " + name + ": " + info);
	}

	@Override
	public Iterator<ServletContextInitializer> iterator() {
		return this.sortedList.iterator();
	}

	@Override
	public int size() {
		return this.sortedList.size();
	}

	/**
	 * Adapter to convert a given Bean type into a {@link RegistrationBean} (and hence a
	 * {@link ServletContextInitializer}).
	 *
	 * @param <T> the type of the Bean to adapt
	 */
	@FunctionalInterface
	protected interface RegistrationBeanAdapter<T> {

		RegistrationBean createRegistrationBean(String name, T source, int totalNumberOfSourceBeans);

	}

	/**
	 * {@link RegistrationBeanAdapter} for {@link Servlet} beans.
	 */
	private static class ServletRegistrationBeanAdapter implements RegistrationBeanAdapter<Servlet> {

		private final MultipartConfigElement multipartConfig;

		ServletRegistrationBeanAdapter(MultipartConfigElement multipartConfig) {
			this.multipartConfig = multipartConfig;
		}

		@Override
		public RegistrationBean createRegistrationBean(String name, Servlet source, int totalNumberOfSourceBeans) {
			String url = (totalNumberOfSourceBeans != 1) ? "/" + name + "/" : "/";
			if (name.equals(DISPATCHER_SERVLET_NAME)) {
				url = "/"; // always map the main dispatcherServlet to "/"
			}
			ServletRegistrationBean<Servlet> bean = new ServletRegistrationBean<>(source, url);
			bean.setName(name);
			bean.setMultipartConfig(this.multipartConfig);
			return bean;
		}

	}

	/**
	 * {@link RegistrationBeanAdapter} for {@link Filter} beans.
	 */
	private static class FilterRegistrationBeanAdapter implements RegistrationBeanAdapter<Filter> {

		@Override
		public RegistrationBean createRegistrationBean(String name, Filter source, int totalNumberOfSourceBeans) {
			FilterRegistrationBean<Filter> bean = new FilterRegistrationBean<>(source);
			bean.setName(name);
			return bean;
		}

	}

	/**
	 * {@link RegistrationBeanAdapter} for certain {@link EventListener} beans.
	 */
	private static class ServletListenerRegistrationBeanAdapter implements RegistrationBeanAdapter<EventListener> {

		@Override
		public RegistrationBean createRegistrationBean(String name, EventListener source,
				int totalNumberOfSourceBeans) {
			return new ServletListenerRegistrationBean<>(source);
		}

	}

}<|MERGE_RESOLUTION|>--- conflicted
+++ resolved
@@ -214,15 +214,8 @@
 				}
 			}
 		}
-<<<<<<< HEAD
 		List<Entry<String, T>> beans = new ArrayList<>(map.entrySet());
-		beans.sort((o1, o2) -> AnnotationAwareOrderComparator.INSTANCE
-				.compare(o1.getValue(), o2.getValue()));
-=======
-		List<Entry<String, T>> beans = new ArrayList<>();
-		beans.addAll(map.entrySet());
 		beans.sort((o1, o2) -> AnnotationAwareOrderComparator.INSTANCE.compare(o1.getValue(), o2.getValue()));
->>>>>>> 24925c3d
 		return beans;
 	}
 
